--- conflicted
+++ resolved
@@ -23,89 +23,15 @@
     reg [31:0] rs1;
     reg [31:0] rs2;
     reg [11:0] imm;
-<<<<<<< HEAD
-    reg [31:0] PC;
-    reg [46:0] instructions; //subjected to change
-    wire [31:0] ALUoutput;
-=======
     reg [46:0] instructions; //subjected to change
     wire [31:0] ALUoutput; 
->>>>>>> 5cca7b9a
-    
+
     ALU ALU1( .clk(clk), .rs1(rs1), .rs2(rs2), .imm(imm), .instructions(instructions), .ALUoutput(ALUoutput));
     
     initial clk = 0;
     initial rs1 = 5'd5;
     initial rs2 = 5'd4;
     initial imm = 12'd12;
-<<<<<<< HEAD
-    initial PC = 32'b10;
-    initial instructions = 46'b0;
-    always #10 clk = ~clk;
-    initial begin
-        #50 
-        instructions <= 46'h1;
-        #50 
-        instructions <= 46'h2;
-        #50 
-        instructions <= 46'h4;
-        #50 
-        instructions <= 46'h8;
-        #50 
-        instructions <= 46'h10;
-        #50 
-        instructions <= 46'h20;
-        #50 
-        instructions <= 46'h40;
-        #50 
-        instructions <= 46'h80;
-        #50 
-        instructions <= 46'h100;
-        #50 
-        instructions <= 46'h200;
-        #50 
-        instructions <= 46'h400;
-        #50 
-        instructions <= 46'h800;
-        #50 
-        instructions <= 46'h1000;
-        #50 
-        instructions <= 46'h2000;
-        #50 
-        instructions <= 46'h4000;
-        #50 
-        instructions <= 46'h8000;
-        #50 
-        instructions <= 46'h10000;
-        #50 
-        instructions <= 46'h20000;
-        #50 
-        instructions <= 46'h40000;
-        #50 
-        instructions <= 46'h100000000 ;
-        #50 
-        instructions <= 46'h200000000 ;
-        #50 
-        instructions <= 46'h400000000 ;
-        #50 
-        instructions <= 46'h800000000 ;
-        #50 
-        instructions <= 46'h10000000000 ;
-        #50 
-        instructions <= 46'h20000000000 ;
-        #50 
-        instructions <= 46'h40000000000 ;
-        #50 
-        instructions <= 46'h80000000000 ;
-        #50 
-        instructions <= 46'h100000000000 ;
-        #50 
-        instructions <= 46'h200000000000 ;
-        #50 
-        instructions <= 46'h400000000000 ;
-        #50 
-        instructions <= 46'h800000000000 ;
-=======
     initial instructions = 47'b0;
     always #10 clk = ~clk;
     initial begin
@@ -163,7 +89,7 @@
         instructions <= 47'h400000000000 ;
         #50 
         instructions <= 47'h800000000000 ;
->>>>>>> 5cca7b9a
+
         
     end
 endmodule