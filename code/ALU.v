
//////////////////////////////////////////////////////////////////////////////////
// Company: 
// Engineer: 
// 
// Create Date: 04.09.2023 12:40:30
// Design Name: 
// Module Name: ALU
// Project Name: 
// Target Devices: 
// Tool Versions: 
// Description: 
// 
// Dependencies: 
// 
// Revision:
// Revision 0.01 - File Created
// Additional Comments:
// 
//////////////////////////////////////////////////////////////////////////////////


module ALU(
input clk,
input [31:0] rs1,
input [31:0] rs2,
input [11:0] imm,
<<<<<<< HEAD
input [31:0] PC,
input ALUenabled,
=======
>>>>>>> 5cca7b9a
input [46:0] instructions, //subjected to change
output reg [31:0] ALUoutput

    );

	 initial begin
	 
	 ALUoutput = 0;
	 end
	 
always@(*) begin
    if (ALUenabled) begin
        case(instructions)
<<<<<<< HEAD
           47'h1 : ALUoutput <= rs1 + rs2;                                       //add
=======
            47'h1 : ALUoutput = rs1 + rs2;                                        //add
>>>>>>> 5cca7b9a
            47'h2 : ALUoutput <= rs1 - rs2;                                       //sub
            47'h4 : ALUoutput <= rs1 ^ rs2;                                       //xor
            47'h8 : ALUoutput <= rs1 | rs2;                                       //or
            47'h10 : ALUoutput <= rs1 & rs2;                                      //and
            47'h20 : ALUoutput <= rs1 << rs2;                                     //sll
            47'h40 : ALUoutput <= rs1 >> rs2;                                     //srl
            47'h80 : ALUoutput <= rs1 > rs2;                                      //sra 
<<<<<<< HEAD
            47'h100 : ALUoutput <= (rs1 > rs2)?1:0;                               //slt
=======
            47'h100 : ALUoutput <= (rs1 > rs2)?1:0;                             //slt
>>>>>>> 5cca7b9a
            47'h200 : ALUoutput <= (rs1 > rs2)?1:0;                               //sltu
            47'h400 : ALUoutput <= (rs1 + imm);                                   //addi
            47'h800 : ALUoutput <= (rs1 ^ imm);                                   //xori
            47'h1000 : ALUoutput <= (rs1 | imm);                                  //ori
            47'h2000 : ALUoutput <= (rs1 & imm);                                  //andi
            47'h4000 : ALUoutput <= (rs1 << imm[4:0]);                            //slli
            47'h8000 : ALUoutput <= (rs1 >> imm[4:0]);                            //srli
            47'h10000 : ALUoutput <= (rs1 > imm[4:0]);                            //srai
<<<<<<< HEAD
            47'h20000 : ALUoutput <= (rs1 < imm)?1:0;                             //slti
            47'h40000 : ALUoutput <= (rs1 < imm)?1:0;                             //sltiu 
            47'h10000000000 : ALUoutput <= rs1 * rs2;                              //mul 
				47'h20000000000 : ALUoutput <= {rs1 * rs2} >> 32;                     //mulh
            47'h40000000000 :ALUoutput <= {{32'd0, rs1} * rs2} >> 32;             //mulhu
            47'h80000000000 : ALUoutput <= {rs1 * rs2} >> 32;                     //mulhsu
            47'h100000000000 : ALUoutput <= rs1 / rs2;                             //div
           47'h200000000000 : ALUoutput <= rs1 / rs2;                            //divu
            47'h400000000000 : ALUoutput <= rs1 % rs2;                            //rem
            47'h800000000000 : ALUoutput <= rs1 % rs2;                            //remu
               default : ALUoutput<= 0;
        endcase end
=======
            47'h20000 : ALUoutput <= (rs1 < imm)?1:0;                           //slti
            47'h40000 : ALUoutput <= (rs1 < imm)?1:0;                             //sltiu
            47'h10000000000 : ALUoutput <= rs1 * rs2;                           //mul
            47'h20000000000 : ALUoutput <= {rs1 * rs2} >> 32;                   //mulh
            47'h40000000000 :ALUoutput <= { rs1 * rs2} >> 32;                     //mulhu
            47'h80000000000 : ALUoutput <= {rs1 * rs2} >> 32;                     //mulhsu
            47'h100000000000 : ALUoutput <= rs1 / rs2;                          //div
            47'h200000000000 : ALUoutput <= rs1 / rs2;                            //divu
            47'h400000000000 : ALUoutput <= rs1 % rs2;                          //rem
            47'h800000000000 : ALUoutput <= rs1 % rs2;                            //remu
               
        endcase
>>>>>>> 5cca7b9a
end       
endmodule<|MERGE_RESOLUTION|>--- conflicted
+++ resolved
@@ -25,11 +25,8 @@
 input [31:0] rs1,
 input [31:0] rs2,
 input [11:0] imm,
-<<<<<<< HEAD
-input [31:0] PC,
 input ALUenabled,
-=======
->>>>>>> 5cca7b9a
+
 input [46:0] instructions, //subjected to change
 output reg [31:0] ALUoutput
 
@@ -43,11 +40,7 @@
 always@(*) begin
     if (ALUenabled) begin
         case(instructions)
-<<<<<<< HEAD
            47'h1 : ALUoutput <= rs1 + rs2;                                       //add
-=======
-            47'h1 : ALUoutput = rs1 + rs2;                                        //add
->>>>>>> 5cca7b9a
             47'h2 : ALUoutput <= rs1 - rs2;                                       //sub
             47'h4 : ALUoutput <= rs1 ^ rs2;                                       //xor
             47'h8 : ALUoutput <= rs1 | rs2;                                       //or
@@ -55,11 +48,7 @@
             47'h20 : ALUoutput <= rs1 << rs2;                                     //sll
             47'h40 : ALUoutput <= rs1 >> rs2;                                     //srl
             47'h80 : ALUoutput <= rs1 > rs2;                                      //sra 
-<<<<<<< HEAD
-            47'h100 : ALUoutput <= (rs1 > rs2)?1:0;                               //slt
-=======
             47'h100 : ALUoutput <= (rs1 > rs2)?1:0;                             //slt
->>>>>>> 5cca7b9a
             47'h200 : ALUoutput <= (rs1 > rs2)?1:0;                               //sltu
             47'h400 : ALUoutput <= (rs1 + imm);                                   //addi
             47'h800 : ALUoutput <= (rs1 ^ imm);                                   //xori
@@ -68,7 +57,6 @@
             47'h4000 : ALUoutput <= (rs1 << imm[4:0]);                            //slli
             47'h8000 : ALUoutput <= (rs1 >> imm[4:0]);                            //srli
             47'h10000 : ALUoutput <= (rs1 > imm[4:0]);                            //srai
-<<<<<<< HEAD
             47'h20000 : ALUoutput <= (rs1 < imm)?1:0;                             //slti
             47'h40000 : ALUoutput <= (rs1 < imm)?1:0;                             //sltiu 
             47'h10000000000 : ALUoutput <= rs1 * rs2;                              //mul 
@@ -81,19 +69,6 @@
             47'h800000000000 : ALUoutput <= rs1 % rs2;                            //remu
                default : ALUoutput<= 0;
         endcase end
-=======
-            47'h20000 : ALUoutput <= (rs1 < imm)?1:0;                           //slti
-            47'h40000 : ALUoutput <= (rs1 < imm)?1:0;                             //sltiu
-            47'h10000000000 : ALUoutput <= rs1 * rs2;                           //mul
-            47'h20000000000 : ALUoutput <= {rs1 * rs2} >> 32;                   //mulh
-            47'h40000000000 :ALUoutput <= { rs1 * rs2} >> 32;                     //mulhu
-            47'h80000000000 : ALUoutput <= {rs1 * rs2} >> 32;                     //mulhsu
-            47'h100000000000 : ALUoutput <= rs1 / rs2;                          //div
-            47'h200000000000 : ALUoutput <= rs1 / rs2;                            //divu
-            47'h400000000000 : ALUoutput <= rs1 % rs2;                          //rem
-            47'h800000000000 : ALUoutput <= rs1 % rs2;                            //remu
-               
-        endcase
->>>>>>> 5cca7b9a
+
 end       
 endmodule